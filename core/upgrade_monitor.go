package core

import (
	"encoding/binary"
	"fmt"
	"github.com/Aurorachain/go-aoa/aoadb"
	"github.com/Aurorachain/go-aoa/common"
	"github.com/Aurorachain/go-aoa/core/types"
	"github.com/Aurorachain/go-aoa/log"
	"github.com/Aurorachain/go-aoa/rlp"
	"os"
	"os/exec"
	"strconv"
	"strings"
	"sync"
	"time"
)

var Upgrade_mgmt_address = "AOA38961110cf484bf534813be9a51c135a6f5d629f"

const (
	Sha3_mgmt_vote_result        = "0x720becaeed8504f32ada91bf2766ae87265165ae7e015ba48c54b26bc21b7dfc"
	Sha3_upgrade_vote_result     = "0x8dd5d825b18e5b987c21d6fe8f353ca17e8ae91065ffcfa3309d8852240844f4"
	Sha3_vote_upgrade_attr_event = "0x98d9d2655d697c2872d9ab58576f2e8d5e2ebee133091a346d20fb954df7bd8f"
	Sha3_upgrade_cancel          = "0xf9e4632d130f5fdbf29c4813de62f05ed8d8c83dcf319d2d3fd1b80c8b37f767"
)

var IsMgmtSet = false

var StartMode = ""

//var aurora *aoa.Aurora

//func SetAoa( newAoa *aoa.Aurora){
//	aurora = newAoa
//}

func monitorUpgrade(tx types.Transaction, receipt *types.Receipt) {
	defer func() { // 必须要先声明defer，否则不能捕获到panic异常
		if err := recover(); err != nil {
			log.Error("DoUpgrade, Error in monitorUpgrade, err=", err)
		}
	}()

	////TODO: remove it before release start
	//if tx.TxDataAction() == 5 && !IsMgmtSet {
	//	Upgrade_mgmt_address = common.Address.AoaHex(receipt.ContractAddress)
	//	IsMgmtSet = true
	//	log.Error("=====设置主合约地址为：" + Upgrade_mgmt_address)
	//}
	////TODO: remove it before release end
	if receipt.Status == 0 || receipt.Logs == nil || len(receipt.Logs) == 0 {
		log.Error("DoUpGrade, receipt error.")
		return
	}
	log.Infof("*tx.To(): ", *tx.To())
	switch *tx.To() {
	case common.HexToAddress(Upgrade_mgmt_address):
		log.Error("DoUpGrade, mgmt, receipt logs: %v ", receipt.Logs)
		log.Error("DoUpGrade,mgmt logs len = " + strconv.Itoa(len(receipt.Logs)))
		if len(receipt.Logs) == 2 {
			log.Error("DoUpGrade, Upgrade_mgmt_address1 logic address= \n" + transferTopicToString(receipt.Logs[1].Topics[0]))
			log.Error("DoUpGrade, Upgrade_mgmt_address2 \n" + transferTopicToString(receipt.Logs[1].Topics[1]))
			if transferTopicToString(receipt.Logs[1].Topics[0]) == Sha3_mgmt_vote_result {
				log.Error("DoUpgrade, *****Sha3_mgmt_vote_result")
				topic := receipt.Logs[1].Topics[2]
				SetUpgradeContractAddress(common.FromHex(Upgrade_mgmt_address), transferTopicToAddress(topic))
				log.Error("DoUpgrade, set upgrade logic contract=" + common.Address.String(LogicAddress) + ", key=" + Upgrade_mgmt_address)
			}
		}
		return
	case LogicAddress:
		log.Error("DoUpGrade, logic, receipt logs: %v ", receipt.Logs)
		log.Error("DoUpgrade, logic logs len = " + strconv.Itoa(len(receipt.Logs)))
		if len(receipt.Logs) == 2 {
			log.Error("DoUpGrade, Sha3_upgrade_vote_result1 \n" + transferTopicToString(receipt.Logs[1].Topics[0]))
			log.Error("DoUpGrade, Sha3_upgrade_vote_result2 \n" + transferTopicToString(receipt.Logs[1].Topics[1]))
			log.Error("DoUpgrade, logic vote logs len = " + strconv.Itoa(len(receipt.Logs)))
			if transferTopicToString(receipt.Logs[1].Topics[0]) == Sha3_upgrade_vote_result {
				log.Error("DoUpgrade, *****Sha3_upgrade_vote_result")
				originalBytes := receipt.Logs[1].Data[:]
				//fmt.Println("*****originalBytes=", originalBytes, "originalBytes len=", len(originalBytes))
				log.Errorf("DoUpGrade,升级信息原始完整string=" + string(originalBytes))
				offsetBytes := originalBytes[0:32]
				log.Errorf("DoUpGrade,*****offsetBytes=%v", offsetBytes)
				lenBytes := originalBytes[56:64]
				log.Errorf("DoUpGrade,*****lenBytes=%v", lenBytes)

				strSize := BytesToInt64(lenBytes)
				log.Errorf("DoUpGrade,*****strSize=%v", strSize)

				contentBytes := originalBytes[64 : 64+strSize]
				log.Errorf("*****contentBytes=%v", string(contentBytes))
				upinfo := string(contentBytes)
				version := strings.Split(upinfo, ";")[0]
				log.Error("DoUpGrade,升级信息截取的string=" + upinfo)
				log.Error("DoUpGrade,substring of version:" + version + ", len=" + strconv.Itoa(len(version)))
				url := strings.Split(upinfo, ";")[1]
				md5 := strings.Split(upinfo, ";")[2]
				upgradeInfo := RequestInfo{
					//vote result event
					//event VoteUpgradeResultEvent(uint indexed orderId, uint indexed upgradeHeight, string upgradeInfo);
					transferTopicToString(receipt.Logs[1].Topics[1]),
					*tx.To(),
					version,
					url,
					receipt.Logs[1].Topics[2].Big().Uint64(),
					md5,
					1,
				}
				SetRequestInfo(LogicAddress.Bytes(), upgradeInfo)
				printUpdateInfo(upgradeInfo)
			}
		} else if transferTopicToString(receipt.Logs[0].Topics[0]) == Sha3_upgrade_cancel {
			log.Error("DoUpGrade, Sha3_upgrade_cancel1 \n" + transferTopicToString(receipt.Logs[0].Topics[0]))
			log.Error("DoUpgrade, *****Sha3_upgrade_cancel")
			log.Info("DoUpgrade，logic cancel logs len = " + strconv.Itoa(len(receipt.Logs)))
			ClearUpgradeInfo(LogicAddress.Bytes())
		}
		return
	default:
		return
	}
}

func Int64ToBytes(i int64) []byte {
	var buf = make([]byte, 8)
	binary.BigEndian.PutUint64(buf, uint64(i))
	return buf
}

func BytesToInt64(buf []byte) int64 {
	return int64(binary.BigEndian.Uint64(buf))
}

//处理topic到Address
func transferTopicToAddress(topic common.Hash) common.Address {
	data := make([]byte, 20)
	copy(data, topic[len(topic)-20:])
	return common.BytesToAddress(data)
}

//topic到string
func transferTopicToString(topic common.Hash) string {
	return common.ToHex(topic[:])
}

var LogicAddress = common.HexToAddress("0x0")

var lock sync.Mutex

var curHeight uint64

var UpgradeDb aoadb.Database

func SetUpgradeContractAddress(key []byte, contractAddress common.Address) {
	db := GetUpgradeDb()
	log.Info("DoUpgrade，set upgrade contract, key=" + Upgrade_mgmt_address + ", address of upgrade contract:" + common.Address(contractAddress).String())
	err := db.Put(key, contractAddress.Bytes())
	log.Info("DoUpgrade，set logic address 1: " + contractAddress.String())
	if err == nil {
		log.Info("DoUpgrade，set logic address 2: " + contractAddress.String())
		LogicAddress = contractAddress
	}
}

func SetRequestInfo(key []byte, requestInfo RequestInfo) {
	db := GetUpgradeDb()
	requestBytes, _ := rlp.EncodeToBytes(requestInfo)
	_ = db.Put(key, requestBytes)
	log.Info("DoUpgrade，save upgrade info, version=" + requestInfo.Version + ", url=" + requestInfo.Url + ", md5=" + requestInfo.Md5 + ", height=" + strconv.Itoa(int(requestInfo.Height)))
}

func ClearUpgradeInfo(logicAddress []byte) {
	db := GetUpgradeDb()
	_ = db.Delete(logicAddress)
}

func GetRequestInfo(key []byte) RequestInfo {
	db := GetUpgradeDb()
	//log.Error("DoUpgrade，get upgrade info，key=" + common.Bytes2Hex(key))
	value, _ := db.Get(key)
	var requestInfo RequestInfo
	_ = rlp.DecodeBytes(value, &requestInfo)
	return requestInfo
}

type RequestInfo struct {
	OrderId         string
	ContractAddress common.Address
	Version         string
	Url             string
	Height          uint64
	Md5             string
	Status          uint
}

func SetUpgradeDb(upDb aoadb.Database) {
	UpgradeDb = upDb
}

//func InitUpgradeDb(datadir string, databaseCache int, databaseHandles int) *aoadb.LDBDatabase {
//	if UpgradeDb == nil {
//		UpgradeDb, _ = aoadb.NewLDBDatabase( datadir, databaseCache, databaseHandles)
//	}
//	return UpgradeDb
//}

func GetUpgradeDb() aoadb.Database {
	return UpgradeDb
}

func UpPutString(key string, value string) {
	db := GetUpgradeDb()
	_ = db.Put([]byte(key), []byte(value))
}

func UpPut(key []byte, value []byte) {
	db := GetUpgradeDb()
	_ = db.Put(key, value)
}

func UpGetByString(key string) []byte {
	value, _ := GetUpgradeDb().Get([]byte(key))
	return value
}

func UpGet(key []byte) []byte {
	value, _ := GetUpgradeDb().Get(key)
	return value
}

func isUpgradeScheduleRun() bool {
	upgradeScheduleRun := string(UpGetByString("upgrade.schedule"))
	return upgradeScheduleRun == ""
}

func prepareNewAoa(url string, tag string) {
	//download aoa code from github and compile it to new AOA program
	log.Info("DoUpGrade, call prepare_aoa.sh url=" + url + ", tag=" + tag)
	var startPlace = "aoa"
	command := exec.Command("/bin/bash", "/etc/rc.d/init.d/prepare_aoa.sh", url, tag, startPlace, StartMode)
	err := command.Start()
	if err != nil {
		fmt.Println("*****, err=", err.Error())
	} else {
		fmt.Println("*****. err=nil")
	}
}

func isNewVersionHigher(requestInfo RequestInfo) bool {
	newVersion := requestInfo.Version
	curVersion := aoaVersion
	return strings.Compare(newVersion, curVersion) == 1
}

func getTagFromVersion(version string) string {
	return "release_" + strings.Replace(version, ".", "_", -1)
}

func printUpdateInfo(info RequestInfo) {
	log.Errorf("upgrade info: status=%v, version=%v, targetHeight=%v, contractAddress=%v, orderId=%v, url=%v, md5=%v", info.Status, info.Version, info.Height, info.ContractAddress, info.OrderId, info.Url, info.Md5)
}

func DoUpgrade() {
	lock.Lock()
	defer lock.Unlock()
	LogicAddress := UpGet(common.FromHex(Upgrade_mgmt_address))
<<<<<<< HEAD
	log.Debugf("DoUpGrade, mgmt address = %v, logic address= %v ", Upgrade_mgmt_address, common.ToHex(LogicAddress))
=======
	log.Errorf("DoUpGrade, mgmt address = %v, logic address= %v ", Upgrade_mgmt_address, common.Bytes2Hex(LogicAddress))
>>>>>>> 81caa927
	requestInfo := GetRequestInfo(LogicAddress)

	if !isNewVersionHigher(requestInfo) {
		log.Errorf("DoUpGrade, 现版本号 %v，requestInfo.version = %v", aoaVersion, requestInfo.Version)
		return
	}

	log.Info("Start aoa chain upgrade process.")

	status := requestInfo.Status
	fmt.Println(requestInfo)
	if status == 0 {
		// nothing happen
		//log.Error("DoUpGrade,定时任务, status=0")
	} else if status == 1 {
		// query upgrade contract address from Upgrade_mgmt_address
		log.Info("DoUpgrade, status=1, calling prepare_aoa.sh to download source code and compile aoa binary.")
		prepareNewAoa(requestInfo.Url, getTagFromVersion(requestInfo.Version))
		requestInfo.Status = 2
		SetRequestInfo(LogicAddress, requestInfo)
	} else if status == 2 {
		log.Info("DoUpgrade, status=2")
		upgradeHeight := requestInfo.Height
		currentHeight := GetCurrentHeight()
		log.Infof("DoUpgrade, target block height=%v, current block height=%v", upgradeHeight, currentHeight)
		if uint64(upgradeHeight) <= currentHeight {
			//check new version
			new_aoa := "/home/aoachain/new/aoa"
			if Exists(new_aoa) {
				//clear upgrade db
				ClearUpgradeInfo(LogicAddress)
				//start daemon script
				log.Info("DoUpgrade, calling aoad.sh")
				command := exec.Command("/bin/bash", "/etc/rc.d/init.d/aoad.sh")
				err := command.Start()
				if err != nil {
					fmt.Println("DoUpgrade, err=", err.Error())
				}

			} else {
				log.Info("DoUpGrade,ERROR! new AOA binary doesn't exist.")
				prepareNewAoa(requestInfo.Url, getTagFromVersion(requestInfo.Version))
			}

		}
	}
}
func SetCurrentHeight(curHeightValue uint64) {
	curHeight = curHeightValue
}
func GetCurrentHeight() uint64 {

	return curHeight
}

func Exists(path string) bool {
	_, err := os.Stat(path)
	if err != nil {
		if os.IsExist(err) {
			return true
		}
		return false
	}
	return true
}

func UpgradeTimer(timer func()) {
	ticker := time.NewTicker(5 * time.Second)
	go func() {
		for {
			select {
			case <-ticker.C:
				timer()
			}
		}
	}()
}<|MERGE_RESOLUTION|>--- conflicted
+++ resolved
@@ -266,11 +266,7 @@
 	lock.Lock()
 	defer lock.Unlock()
 	LogicAddress := UpGet(common.FromHex(Upgrade_mgmt_address))
-<<<<<<< HEAD
 	log.Debugf("DoUpGrade, mgmt address = %v, logic address= %v ", Upgrade_mgmt_address, common.ToHex(LogicAddress))
-=======
-	log.Errorf("DoUpGrade, mgmt address = %v, logic address= %v ", Upgrade_mgmt_address, common.Bytes2Hex(LogicAddress))
->>>>>>> 81caa927
 	requestInfo := GetRequestInfo(LogicAddress)
 
 	if !isNewVersionHigher(requestInfo) {
