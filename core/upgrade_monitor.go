--- conflicted
+++ resolved
@@ -69,14 +69,8 @@
 			}
 		}
 		return
-<<<<<<< HEAD
-	case LogicAddress:
-		log.Error("DoUpGrade, logic, receipt logs: %v ", receipt.Logs)
-		log.Error("DoUpgrade, logic logs len = " + strconv.Itoa(len(receipt.Logs)))
-=======
 	case getLogicAddress():
 		log.Debugf("DoUpgrade, upgrade logic event received! logic contract=%v", getLogicAddress().String())
->>>>>>> fd705746
 		if len(receipt.Logs) == 2 {
 			log.Error("DoUpGrade, Sha3_upgrade_vote_result1 \n" + transferTopicToString(receipt.Logs[1].Topics[0]))
 			log.Error("DoUpGrade, Sha3_upgrade_vote_result2 \n" + transferTopicToString(receipt.Logs[1].Topics[1]))
@@ -117,16 +111,9 @@
 				printUpdateInfo(upgradeInfo)
 			}
 		} else if transferTopicToString(receipt.Logs[0].Topics[0]) == Sha3_upgrade_cancel {
-<<<<<<< HEAD
-			log.Error("DoUpGrade, Sha3_upgrade_cancel1 \n" + transferTopicToString(receipt.Logs[0].Topics[0]))
-			log.Error("DoUpgrade, *****Sha3_upgrade_cancel")
-			log.Info("DoUpgrade，logic cancel logs len = " + strconv.Itoa(len(receipt.Logs)))
-			ClearUpgradeInfo(LogicAddress.Bytes())
-=======
 			log.Info("DoUpgrade, logic event is Sha3_upgrade_cancel")
 			ClearUpgradeInfo(getLogicAddress().Bytes())
 			log.Debug("clear upgrade info in database.")
->>>>>>> fd705746
 		}
 		return
 	default:
