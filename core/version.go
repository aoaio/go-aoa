--- conflicted
+++ resolved
@@ -1,7 +1,3 @@
 package core
 
-<<<<<<< HEAD
-var aoaVersion = "0.2.5"
-=======
-var aoaVersion = "2.0.4"
->>>>>>> fd705746
+var aoaVersion = "2.0.1"